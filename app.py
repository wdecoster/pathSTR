--- conflicted
+++ resolved
@@ -1451,13 +1451,9 @@
                 ).fillna(0.0)
             filtered_df = df[(df["gene"] == selected_gene) & (df["dataset"] == dataset)]
             if superpopulation_filter:
-<<<<<<< HEAD
-                filtered_df = filtered_df[filtered_df["Superpopulation"].isin(superpopulation_filter)]
-=======
                 filtered_df = filtered_df[
                     filtered_df["Superpopulation"].isin(superpopulation_filter)
                 ]
->>>>>>> 2cfdf107
             # pathogenic length is in units of the motif length, so has to be converted to basepairs for this plot
             pathogenic_length = (
                 repeats.pathogenic_min_length(selected_gene, dataset)
